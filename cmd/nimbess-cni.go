// Copyright (c) 2019 Red Hat and/or its affiliates.
//
// Licensed under the Apache License, Version 2.0 (the "License");
// you may not use this file except in compliance with the License.
// You may obtain a copy of the License at:
//
//     http://www.apache.org/licenses/LICENSE-2.0
//
// Unless required by applicable law or agreed to in writing, software
// distributed under the License is distributed on an "AS IS" BASIS,
// WITHOUT WARRANTIES OR CONDITIONS OF ANY KIND, either express or implied.
// See the License for the specific language governing permissions and
// limitations under the License.

// TODO: Nimbess CNI plugin needs tests

// Main package for the Nimbess CNI plugin
package main

import (
	"context"
	"encoding/json"
	"errors"
	"fmt"
	"net"
	"os"
	"time"

	"github.com/containernetworking/cni/pkg/skel"
	"github.com/containernetworking/cni/pkg/types"
	"github.com/containernetworking/cni/pkg/version"
	"github.com/containernetworking/plugins/pkg/ipam"
	"github.com/containernetworking/plugins/pkg/ns"
	"github.com/j-keck/arping"
	"google.golang.org/grpc"

	cnitypes "github.com/containernetworking/cni/pkg/types/current"
	bv "github.com/containernetworking/plugins/pkg/utils/buildversion"
	cninimbess "github.com/nimbess/nimbess-agent/pkg/proto/cni"
	log "github.com/sirupsen/logrus"
)

const defaultLogFile = "/var/log/nimbess/nimbess-cni.log"

<<<<<<< HEAD
// NinbessNetworkConfig describes a network to which a container can be joined
type nimbessNetworkConfig struct {
	// CNIVersion
	CNIVersion string `json:"cniVersion"`
	// Network name that is unique across all containers on the host
	Name string `json:"name"`

	// Filename of CNI plugin executable
	Type string `json:"type"`

	// Additional dictionary arguments provided by container runtime (optional)
	Args map[string]string `json:"Args"`

	// Sets up IP masquerade on the host for this network. Optional.
	IpMasq bool                     `json:"ipMasq"`
	Dns    *cninimbess.CNIReply_DNS `json:"dns"`
=======
// K8sArgs is the valid CNI_ARGS used for Kubernetes
type k8sArgs struct {
	types.CommonArgs
	IP                         net.IP
	K8S_POD_NAME               types.UnmarshallableString
	K8S_POD_NAMESPACE          types.UnmarshallableString
	K8S_POD_INFRA_CONTAINER_ID types.UnmarshallableString
>>>>>>> 709c77ac
}

// NimbessConfig is whatever you expect your configuration json to be. This is whatever
// is passed in on stdin. Your plugin may wish to expose its functionality via
// runtime args, see CONVENTIONS.md in the CNI spec.
type nimbessConfig struct {
	// common CNI config
	types.NetConf

	// PrevResult contains previous plugin's result, used only when called in the context of a chained plugin.
	PrevResult *map[string]interface{} `json:"prevResult"`

	// GrpcServer is a plugin-specific config, contains location of the gRPC server
	// where the CNI requests are being forwarded to (server:port tuple, e.g. "localhost:9111")
	// or unix-domain socket path (e.g. "/run/cni.sock").
	GrpcServer string `json:"grpcServer"`

	// LogFile is a plugin-specific config, specifies location of the CNI plugin log file.
	// If empty, plugin logs into defaultLogFile.
	LogFile string `json:"logFile"`

	// EtcdEndpoints is a plugin-specific config, may contain comma-separated list of ETCD endpoints
	// required for specific for the CNI / IPAM plugin.
	EtcdEndpoints string `json:"etcdEndpoints"`

	// NetworkConfig describes a network to which a container can be joined
	NetworkConfig nimbessNetworkConfig `json:"networkConfig"`
}

// grpcConnect sets up a connection to the gRPC server specified in grpcServer argument
// as a server:port tuple (e.g. "localhost:9111") or unix-domain socket path (e.g. "/run/cni.sock").
func grpcConnect(grpcServer string) (conn *grpc.ClientConn, cni cninimbess.RemoteCNIClient, err error) {

	if grpcServer != "" && grpcServer[0] == '/' {
		// unix-domain socket connection
		conn, err = grpc.Dial(
			grpcServer,
			grpc.WithInsecure(),
			grpc.WithDialer(func(addr string, timeout time.Duration) (net.Conn, error) {
				return net.DialTimeout("unix", addr, timeout)
			}),
		)
	} else {
		// TCP socket connection
		conn, err = grpc.Dial(grpcServer, grpc.WithInsecure())
	}

	if err != nil {
		return
	}
	cni = cninimbess.NewRemoteCNIClient(conn)
	return
}

// parseCNIConfig parses CNI config from JSON (in bytes) to nimbessConfig struct.
func parseCNIConfig(bytes []byte) (*nimbessConfig, error) {
	// unmarshal the config
	conf := &nimbessConfig{}
	if err := json.Unmarshal(bytes, conf); err != nil {
		return nil, fmt.Errorf("failed to load plugin config: %v", err)
	}

	// CNI chaining is not supported by this plugin, print out an error in case it was chained
	if conf.PrevResult != nil {
		return nil, fmt.Errorf("CNI chaining is not supported by this plugin")
	}

	// grpcServer is mandatory
	if conf.GrpcServer == "" {
		return nil, fmt.Errorf(`"grpcServer" field is required. It specifies where the CNI requests should be forwarded to`)
	}

	return conf, nil
}

// initLog initializes logging into the specified file
func initLog(fileName string) error {
	if fileName == "" {
		fileName = defaultLogFile
	}
	f, err := os.OpenFile(fileName, os.O_APPEND|os.O_CREATE|os.O_WRONLY, 0600)
	if err != nil {
		return err
	}
	log.SetOutput(f)
	log.SetLevel(log.DebugLevel)
	return nil
}

// cmdAdd implements the CNI requests to add a container to a network
// It forwards the requests to the remote gRPC server and prints the results received from it.
func cmdAdd(args *skel.CmdArgs) error {
	start := time.Now()

	// Parse the CNI config
	conf, err := parseCNIConfig(args.StdinData)
	if err != nil {
		return err
	}

	netns, err := ns.GetNS(args.Netns)
	if err != nil {
		return fmt.Errorf("Failed to open netns %q: %v", netns, err)
	}
	defer netns.Close()

	// Init the logger
	err = initLog(conf.LogFile)
	if err != nil {
		log.Errorf("Unable to initialize logging: %v", err)
		return err
	}
	// These fields are coming from skel
	log.WithFields(log.Fields{
		"ContainerID": args.ContainerID,
		"Netns":       args.Netns,
		"IfName":      args.IfName,
		"Args":        args.Args,
	}).Debug("CNI ADD request")

	k8Arg := &k8sArgs{}
	if err := types.LoadArgs(args.Args, k8Arg); err != nil {
		log.Errorf("Unable to parse Pod name or namespace: %v", err)
		return err
	}

	// Prepare CNI Request for Network Config
	cniRequestNW := &cninimbess.CNIRequest_NetworkConfig{
		CniVersion: conf.CNIVersion,
		Name:       conf.NetworkConfig.Name,
		Type:       conf.NetworkConfig.Type,
		Args:       conf.NetworkConfig.Args,
		IpMasq:     conf.NetworkConfig.IpMasq,
		Dns:        conf.NetworkConfig.Dns,
	}

	// Prepare CNI request
	cniRequest := &cninimbess.CNIRequest{
		Version:          conf.CNIVersion,
		ContainerId:      args.ContainerID,
		NetworkNamespace: args.Netns,
		InterfaceName:    args.IfName,
		NetworkConfig:    cniRequestNW,
		ExtraArguments:   cniRequestNW.Args,
		PodName:          string(k8Arg.K8S_POD_NAME),
		PodNamespace:     string(k8Arg.K8S_POD_NAMESPACE),
	}

	cniResult := &cnitypes.Result{
		CNIVersion: conf.CNIVersion,
	}

	// Run the IPAM plugin and get back the config to apply
	ipamRequest, err := ipam.ExecAdd(cniRequest.IpamType, args.StdinData)
	if err != nil {
		return err
	}

	// Invoke ipam del if err to avoid ip leak
	defer func() {
		if err != nil {
			ipam.ExecDel(cniRequest.IpamType, args.StdinData)
		}
	}()

	// Convert whatever the IPAM result was into the current Result type
	ipamResult, err := cnitypes.NewResultFromResult(ipamRequest)
	if err != nil {
		return err
	}

	if len(ipamResult.IPs) == 0 {
		return errors.New("IPAM plugin returned missing IP config")
	}

	cniResult.IPs = ipamResult.IPs
	cniResult.Routes = ipamResult.Routes

	for _, ipc := range cniResult.IPs {
		// All addresses apply to the container Nimbess interface
		ipc.Interface = cnitypes.Int(0)
	}

	err = netns.Do(func(_ ns.NetNS) error {
		if err := ipam.ConfigureIface(args.IfName, cniResult); err != nil {
			return err
		}

		contVeth, err := net.InterfaceByName(args.IfName)
		if err != nil {
			return fmt.Errorf("Failed to look up %q: %v", args.IfName, err)
		}

		for _, ipc := range cniResult.IPs {
			if ipc.Version == "4" {
				_ = arping.GratuitousArpOverIface(ipc.Address.IP, *contVeth)
			}
		}
		return nil
	})

	// Connect to the remote CNI handler over gRPC
	conn, c, err := grpcConnect(conf.GrpcServer)
	if err != nil {
		log.Errorf("Unable to connect to GRPC server %s: %v", conf.GrpcServer, err)
		return err
	}
	defer conn.Close()

	// Execute the remote ADD request
	r, err := c.Add(context.Background(), cniRequest)
	if err != nil {
		log.Errorf("Error by executing remote CNI Add request: %v", err)
		return err
	}

	// Process interfaces
	for ifidx, iface := range r.Interfaces {
		// append interface info
		cniResult.Interfaces = append(cniResult.Interfaces, &cnitypes.Interface{
			Name:    iface.Name,
			Mac:     iface.Mac,
			Sandbox: iface.Sandbox,
		})
		for _, ip := range iface.IpAddresses {
			// append interface ip address info
			ipAddr, ipNet, err := net.ParseCIDR(ip.Address)
			if err != nil {
				log.Error(err)
				return err
			}
			ipNet.IP = ipAddr
			var gwAddr net.IP
			if ip.Gateway != "" {
				gwAddr = net.ParseIP(ip.Gateway)
				if err != nil {
					log.Error(err)
					return err
				}
			}
			ver := "4"
			if ip.Version == cninimbess.CNIReply_Interface_IP_IPV6 {
				ver = "6"
			}
			cniResult.IPs = append(cniResult.IPs, &cnitypes.IPConfig{
				Address:   *ipNet,
				Version:   ver,
				Interface: &ifidx,
				Gateway:   gwAddr,
			})
		}
	}

	// Process routes
	for _, route := range r.Routes {
		_, dstIP, err := net.ParseCIDR(route.Dst)
		if err != nil {
			log.Error(err)
			return err
		}
		gwAddr := net.ParseIP(route.Gw)
		if err != nil {
			log.Error(err)
			return err
		}
		cniResult.Routes = append(cniResult.Routes, &types.Route{
			Dst: *dstIP,
			GW:  gwAddr,
		})
	}

	// Process DNS entry
	for _, dns := range r.Dns {
		cniResult.DNS.Nameservers = dns.Nameservers
		cniResult.DNS.Domain = dns.Domain
		cniResult.DNS.Search = dns.Search
		cniResult.DNS.Options = dns.Options
	}

	log.WithFields(log.Fields{"Result": cniResult}).Debugf("CNI ADD request OK, took %s", time.Since(start))

	return cniResult.Print()
}

// cmdDel implements the CNI request to delete a container from network.
// It forwards the request to he remote gRPC server and returns the result received from gRPC.
func cmdDel(args *skel.CmdArgs) error {
	start := time.Now()

	// Parse CNI config
	conf, err := parseCNIConfig(args.StdinData)
	if err != nil {
		log.Errorf("Unable to parse CNI config: %v", err)
		return err
	}

	err = initLog(conf.LogFile)
	if err != nil {
		log.Errorf("Unable to initialize logging: %v", err)
		return err
	}
	log.WithFields(log.Fields{
		"ContainerID": args.ContainerID,
		"Netns":       args.Netns,
		"IfName":      args.IfName,
		"Args":        args.Args,
	}).Debug("CNI DEL request")

	// connect to remote CNI handler over gRPC
	conn, c, err := grpcConnect(conf.GrpcServer)
	if err != nil {
		log.Errorf("Unable to connect to GRPC server %s: %v", conf.GrpcServer, err)
		return err
	}
	defer conn.Close()

	// Prepare CNI Request for Network Config
	cniRequestNW := &cninimbess.CNIRequest_NetworkConfig{}

	// Prepare CNI request
	cniRequest := &cninimbess.CNIRequest{
		Version:          conf.CNIVersion,
		ContainerId:      args.ContainerID,
		NetworkNamespace: args.Netns,
		InterfaceName:    args.IfName,
		NetworkConfig:    cniRequestNW,
		ExtraArguments:   cniRequestNW.Args,
	}
	// execute the DELETE request
	_, err = c.Delete(context.Background(), &cninimbess.CNIRequest{
		Version:          conf.CNIVersion,
		ContainerId:      args.ContainerID,
		InterfaceName:    args.IfName,
		NetworkNamespace: args.Netns,
		NetworkConfig:    cniRequestNW,
		ExtraArguments:   cniRequestNW.Args,
	})
	if err != nil {
		log.Errorf("Error by executing remote CNI Delete request: %v", err)
		return err
	}

	err = ipam.ExecDel(cniRequest.IpamType, args.StdinData)
	if err != nil {
		return err
	}

	log.Debugf("CNI DEL request OK, took %s", time.Since(start))

	return nil
}

//TODO: cmdCheck needs to be implemented
//cmdCheck implements the CNI request to check the state of a container connected to a network
func cmdCheck(args *skel.CmdArgs) error {
	return nil
}

// main routine of the CNI plugin
func main() {
	// execute the CNI plugin logic
	skel.PluginMain(cmdAdd, cmdCheck, cmdDel, version.All, bv.BuildString("nimbess"))
}<|MERGE_RESOLUTION|>--- conflicted
+++ resolved
@@ -42,24 +42,6 @@
 
 const defaultLogFile = "/var/log/nimbess/nimbess-cni.log"
 
-<<<<<<< HEAD
-// NinbessNetworkConfig describes a network to which a container can be joined
-type nimbessNetworkConfig struct {
-	// CNIVersion
-	CNIVersion string `json:"cniVersion"`
-	// Network name that is unique across all containers on the host
-	Name string `json:"name"`
-
-	// Filename of CNI plugin executable
-	Type string `json:"type"`
-
-	// Additional dictionary arguments provided by container runtime (optional)
-	Args map[string]string `json:"Args"`
-
-	// Sets up IP masquerade on the host for this network. Optional.
-	IpMasq bool                     `json:"ipMasq"`
-	Dns    *cninimbess.CNIReply_DNS `json:"dns"`
-=======
 // K8sArgs is the valid CNI_ARGS used for Kubernetes
 type k8sArgs struct {
 	types.CommonArgs
@@ -67,7 +49,24 @@
 	K8S_POD_NAME               types.UnmarshallableString
 	K8S_POD_NAMESPACE          types.UnmarshallableString
 	K8S_POD_INFRA_CONTAINER_ID types.UnmarshallableString
->>>>>>> 709c77ac
+}
+
+// NinbessNetworkConfig describes a network to which a container can be joined
+type nimbessNetworkConfig struct {
+	// CNIVersion
+	CNIVersion string `json:"cniVersion"`
+	// Network name that is unique across all containers on the host
+	Name string `json:"name"`
+
+	// Filename of CNI plugin executable
+	Type string `json:"type"`
+
+	// Additional dictionary arguments provided by container runtime (optional)
+	Args map[string]string `json:"Args"`
+
+	// Sets up IP masquerade on the host for this network. Optional.
+	IpMasq bool                     `json:"ipMasq"`
+	Dns    *cninimbess.CNIReply_DNS `json:"dns"`
 }
 
 // NimbessConfig is whatever you expect your configuration json to be. This is whatever
